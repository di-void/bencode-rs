use std::collections::HashMap;

// https://en.wikipedia.org/wiki/Bencode

const INT_DELIM_BEGIN: u8 = b'i';
const DICT_DELIM_BEGIN: u8 = b'd';
const LIST_DELIM_BEGIN: u8 = b'l';
const DELIM_END: u8 = b'e';
const COLON_DELIM: u8 = b':';

#[derive(Debug, PartialEq)]
pub enum BValue {
    Str(String),
    Int(i16),
    List(Vec<BValue>),
    Dict(HashMap<String, BValue>),
    // TODO: remove later
    None,
}

pub fn decode(input: &[u8]) -> Result<BValue, String> {
<<<<<<< HEAD
    match input[0] {
        INT_DELIM_BEGIN => {
            let mut idx = 0;
            let mut n = String::new();
            idx += 1;

            unsafe {
                let vec = n.as_mut_vec();

                while input[idx] != DELIM_END {
                    vec.push(input[idx]);
                    idx += 1;
                }

                if vec.is_empty() {
                    return Err(String::from("Decoding Error: Empty Integer Not-allowed."));
                }
            }
            
            let n = n.parse::<i16>().map_err(|_e| String::from("Decoding Error: Ill-formatted Integer."))?;


            let n = nreturn Ok(BValue::Int(n));
        }    
                
        LIST_DELIM_BEGIN => {
            // parse list 
            Ok(BValue::None)
        }
        DICT_DELIM_BEGIN > {
            // parse dictionary
            Ok(BValue::None)
        }
=======
    // check for type delimiters
    // create branches for each Bencode type

    match input[0] {
        INT_DELIM_BEGIN => {
            let mut idx = 0;
            let mut n = String::new();
            idx += 1;

            unsafe {
                let vec = n.as_mut_vec();

                while input[idx] != DELIM_END {
                    vec.push(input[idx]);
                    idx += 1;
                }

                if vec.is_empty() {
                    return Err(String::from("Decoding Error: Empty Integer Not-allowed."));
                }
            }
            
            let n = n.parse::<i16>().map_err(|_e| String::from("Decoding Error: Ill-formatted Integer."))?;

            return Ok(BValue::Int(n));
        }
        LIST_DELIM_BEGIN => {
            // parse list 
            Ok(BValue::None)
        }
        DICT_DELIM_BEGIN => {
            // parse dictionary
            Ok(BValue::None)
        }
>>>>>>> 48122f82
        _ => {
            // Beconde strings
            let mut idx = 0;
            while input[idx] != COLON_DELIM {
                idx += 1;
            }
            let len = String::from_utf8_lossy(&input[..idx]);
            let len = len.parse::<usize>().map_err(|_e| String::from("Decoding Error. Invalid string length."))?;
            idx += 1;

<<<<<<< HEAD
            let string = 
                .parse::<usize>()
                dx + len).ok_or(String::from("Decoding Error. Invalid string length."))?;
            let string = String::from_utf8(string.to_vec()).unwrap();

            return Ok(BValue::S
                tr(string));
                
=======
            let string = &input.get(idx..idx + len).ok_or(String::from("Decoding Error. Invalid string length."))?;
            let string = String::from_utf8(string.to_vec()).unwrap();

            return Ok(BValue::Str(string));
>>>>>>> 48122f82
        }
    }
}

#[cfg(test)]
mod tests {
    use super::*;
    use std::collections::HashMap;

    #[test]
    fn test_integer_decoding() {
        // Basic integers
        assert_eq!(decode(b"i42e").unwrap(), BValue::Int(42));
        assert_eq!(decode(b"i0e").unwrap(), BValue::Int(0));
        assert_eq!(decode(b"i-42e").unwrap(), BValue::Int(-42));

        // Edge cases
        assert_eq!(decode(b"i042e").unwrap(), BValue::Int(42)); // Leading zeros not allowed. ALERT! will be normalized
        assert_eq!(decode(b"i-0e").unwrap(), BValue::Int(0)); // Negative zero not allowed. ALERT! will be normalized
        assert!(decode(b"ie").is_err()); // Empty integer not allowed
        assert!(decode(b"i32be").is_err()); // Non-digit characters not allowed
    }

    #[test]
    fn test_string_decoding() {
        // Basic strings
        assert_eq!(decode(b"4:spam").unwrap(), BValue::Str("spam".to_string()));
        assert_eq!(decode(b"0:").unwrap(), BValue::Str("".to_string()));
        assert_eq!(
            decode(b"5:hello").unwrap(),
            BValue::Str("hello".to_string())
        );

        // Edge cases
        assert!(decode(b"4:spa").is_err()); // String too short
        assert!(decode(b"-1:spam").is_err()); // Negative length
        assert!(decode(b"1x:a").is_err()); // Invalid length delimiter
    }

    #[test]
    fn test_list_decoding() {
        // Empty list
        assert_eq!(decode(b"le").unwrap(), BValue::List(vec![]));

        // Simple list
        assert_eq!(
            decode(b"l4:spami42ee").unwrap(),
            BValue::List(vec![BValue::Str("spam".to_string()), BValue::Int(42),])
        );

        // Nested list
        assert_eq!(
            decode(b"ll4:spameli42eee").unwrap(),
            BValue::List(vec![
                BValue::List(vec![BValue::Str("spam".to_string())]),
                BValue::List(vec![BValue::Int(42)]),
            ])
        );
    }

    #[test]
    fn test_dict_decoding() {
        // Empty dict
        assert_eq!(decode(b"de").unwrap(), BValue::Dict(HashMap::new()));

        // Simple dict
        let mut expected = HashMap::new();
        expected.insert("spam".to_string(), BValue::Int(42));
        assert_eq!(decode(b"d4:spami42ee").unwrap(), BValue::Dict(expected));

        // Complex dict
        let mut expected = HashMap::new();
        expected.insert("bar".to_string(), BValue::Str("spam".to_string()));
        expected.insert("foo".to_string(), BValue::Int(42));
        assert_eq!(
            decode(b"d3:bar4:spam3:fooi42ee").unwrap(),
            BValue::Dict(expected)
        );

        // Edge cases
        assert!(decode(b"d3:fooi42e3:bar4:spame").is_err()); // Unordered keys
        assert!(decode(b"d3:foo").is_err()); // Incomplete dict
    }

    #[test]
    fn test_complex_nested_structures() {
        // A complex structure with nested lists and dicts
        let input = b"d8:announce3:url4:infod5:filesld6:lengthi42e4:path4:spameed6:pieces20:aaaaaaaaaaaaaaaaaaaa6:locale2:enee";

        let mut files = HashMap::new();
        files.insert("length".to_string(), BValue::Int(42));
        files.insert("path".to_string(), BValue::Str("spam".to_string()));

        let mut info = HashMap::new();
        info.insert("files".to_string(), BValue::List(vec![BValue::Dict(files)]));
        info.insert(
            "pieces".to_string(),
            BValue::Str("aaaaaaaaaaaaaaaaaaaa".to_string()),
        );
        info.insert("locale".to_string(), BValue::Str("en".to_string()));

        let mut expected = HashMap::new();
        expected.insert("announce".to_string(), BValue::Str("url".to_string()));
        expected.insert("info".to_string(), BValue::Dict(info));

        assert_eq!(decode(input).unwrap(), BValue::Dict(expected));
    }
}<|MERGE_RESOLUTION|>--- conflicted
+++ resolved
@@ -19,7 +19,6 @@
 }
 
 pub fn decode(input: &[u8]) -> Result<BValue, String> {
-<<<<<<< HEAD
     match input[0] {
         INT_DELIM_BEGIN => {
             let mut idx = 0;
@@ -38,57 +37,21 @@
                     return Err(String::from("Decoding Error: Empty Integer Not-allowed."));
                 }
             }
-            
-            let n = n.parse::<i16>().map_err(|_e| String::from("Decoding Error: Ill-formatted Integer."))?;
 
-
-            let n = nreturn Ok(BValue::Int(n));
-        }    
-                
-        LIST_DELIM_BEGIN => {
-            // parse list 
-            Ok(BValue::None)
-        }
-        DICT_DELIM_BEGIN > {
-            // parse dictionary
-            Ok(BValue::None)
-        }
-=======
-    // check for type delimiters
-    // create branches for each Bencode type
-
-    match input[0] {
-        INT_DELIM_BEGIN => {
-            let mut idx = 0;
-            let mut n = String::new();
-            idx += 1;
-
-            unsafe {
-                let vec = n.as_mut_vec();
-
-                while input[idx] != DELIM_END {
-                    vec.push(input[idx]);
-                    idx += 1;
-                }
-
-                if vec.is_empty() {
-                    return Err(String::from("Decoding Error: Empty Integer Not-allowed."));
-                }
-            }
-            
-            let n = n.parse::<i16>().map_err(|_e| String::from("Decoding Error: Ill-formatted Integer."))?;
+            let n = n
+                .parse::<i16>()
+                .map_err(|_e| String::from("Decoding Error: Ill-formatted Integer."))?;
 
             return Ok(BValue::Int(n));
         }
         LIST_DELIM_BEGIN => {
-            // parse list 
+            // parse list
             Ok(BValue::None)
         }
         DICT_DELIM_BEGIN => {
             // parse dictionary
             Ok(BValue::None)
         }
->>>>>>> 48122f82
         _ => {
             // Beconde strings
             let mut idx = 0;
@@ -96,24 +59,17 @@
                 idx += 1;
             }
             let len = String::from_utf8_lossy(&input[..idx]);
-            let len = len.parse::<usize>().map_err(|_e| String::from("Decoding Error. Invalid string length."))?;
+            let len = len
+                .parse::<usize>()
+                .map_err(|_e| String::from("Decoding Error. Invalid string length."))?;
             idx += 1;
 
-<<<<<<< HEAD
-            let string = 
-                .parse::<usize>()
-                dx + len).ok_or(String::from("Decoding Error. Invalid string length."))?;
-            let string = String::from_utf8(string.to_vec()).unwrap();
-
-            return Ok(BValue::S
-                tr(string));
-                
-=======
-            let string = &input.get(idx..idx + len).ok_or(String::from("Decoding Error. Invalid string length."))?;
+            let string = &input
+                .get(idx..idx + len)
+                .ok_or(String::from("Decoding Error. Invalid string length."))?;
             let string = String::from_utf8(string.to_vec()).unwrap();
 
             return Ok(BValue::Str(string));
->>>>>>> 48122f82
         }
     }
 }
